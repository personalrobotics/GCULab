# Copyright (c) 2022-2025, The Isaac Lab Project Developers.
# All rights reserved.
#
# SPDX-License-Identifier: BSD-3-Clause

##
# Scene definition
##
import os
from dataclasses import MISSING

import isaaclab.sim as sim_utils
from isaaclab.assets import ArticulationCfg, AssetBaseCfg, RigidObjectCfg
from isaaclab.envs import ManagerBasedRLEnvCfg
from isaaclab.managers import ActionTermCfg as ActionTerm
from isaaclab.managers import EventTermCfg as EventTerm
from isaaclab.managers import ObservationGroupCfg as ObsGroup
from isaaclab.managers import ObservationTermCfg as ObsTerm
from isaaclab.managers import SceneEntityCfg
from isaaclab.scene import InteractiveSceneCfg
from isaaclab.utils import configclass
from isaaclab.utils.assets import ISAAC_NUCLEUS_DIR

from . import mdp

tote_usd_path = "gcu_objects/assets/yellow_tote/model.usd"

vention_table_usd_path = "gcu_objects/assets/vention/vention.usd"

gcu_objects_path = os.path.abspath("gcu_objects")

<<<<<<< HEAD
num_object_per_env = 25

# Spacing between totes
d = 0.43  # width of tote + gap between totes
=======
num_object_per_env = 5
>>>>>>> 9246d43d


@configclass
class PackSceneCfg(InteractiveSceneCfg):
    """Configuration for the scene with a robotic arm."""

    # world
    ground = AssetBaseCfg(
        prim_path="/World/ground",
        spawn=sim_utils.GroundPlaneCfg(),
        init_state=AssetBaseCfg.InitialStateCfg(pos=(0.0, 0.0, -0.76)),
    )

    table = AssetBaseCfg(
        prim_path="{ENV_REGEX_NS}/Table",
        spawn=sim_utils.UsdFileCfg(
            usd_path=vention_table_usd_path,
        ),
        init_state=AssetBaseCfg.InitialStateCfg(pos=(0.45, 0.0, -0.0), rot=(0.70711, 0.0, 0.0, 0.70711)),
    )

    tote1 = AssetBaseCfg(
        prim_path="{ENV_REGEX_NS}/Tote1",
        spawn=sim_utils.UsdFileCfg(
            usd_path=tote_usd_path,
            rigid_props=sim_utils.RigidBodyPropertiesCfg(kinematic_enabled=True),
        ),
        init_state=AssetBaseCfg.InitialStateCfg(pos=(0.45, -1.5 * d, 0.0)),
    )

    tote2 = AssetBaseCfg(
        prim_path="{ENV_REGEX_NS}/Tote2",
        spawn=sim_utils.UsdFileCfg(
            usd_path=tote_usd_path,
            rigid_props=sim_utils.RigidBodyPropertiesCfg(kinematic_enabled=True),
        ),
        init_state=AssetBaseCfg.InitialStateCfg(pos=(0.45, -0.5 * d, 0.0)),
    )

    tote3 = AssetBaseCfg(
        prim_path="{ENV_REGEX_NS}/Tote3",
        spawn=sim_utils.UsdFileCfg(
            usd_path=tote_usd_path,
<<<<<<< HEAD
            rigid_props=sim_utils.RigidBodyPropertiesCfg(kinematic_enabled=True),
        ),
        init_state=AssetBaseCfg.InitialStateCfg(pos=(0.45, 0.5 * d, 0.0)),
    )

    tote4 = AssetBaseCfg(
        prim_path="{ENV_REGEX_NS}/Tote4",
        spawn=sim_utils.UsdFileCfg(
            usd_path=tote_usd_path,
=======
>>>>>>> 9246d43d
            rigid_props=sim_utils.RigidBodyPropertiesCfg(kinematic_enabled=True),
        ),
        init_state=AssetBaseCfg.InitialStateCfg(pos=(0.45, 1.5 * d, 0.0)),
    )

    # robots
    right_robot: ArticulationCfg | None = None
    left_robot: ArticulationCfg | None = None

    # lights
    light = AssetBaseCfg(
        prim_path="/World/light",
        spawn=sim_utils.DomeLightCfg(color=(0.75, 0.75, 0.75), intensity=2500.0),
    )

    def __post_init__(self):
        for i in range(num_object_per_env):
            setattr(
                self,
                f"object{i+1}",
                RigidObjectCfg(
                    prim_path=f"{{ENV_REGEX_NS}}/Object{i+1}",
                    spawn=sim_utils.MultiUsdFileCfg(
                        usd_path=[
<<<<<<< HEAD
=======
                            os.path.join(gcu_objects_path, "YCB/Axis_Aligned_Physics/002_master_chef_can.usd"),
>>>>>>> 9246d43d
                            os.path.join(gcu_objects_path, "YCB/Axis_Aligned_Physics/003_cracker_box.usd"),
                            os.path.join(gcu_objects_path, "YCB/Axis_Aligned_Physics/004_sugar_box.usd"),
                            os.path.join(gcu_objects_path, "YCB/Axis_Aligned_Physics/005_tomato_soup_can.usd"),
                            os.path.join(gcu_objects_path, "YCB/Axis_Aligned_Physics/006_mustard_bottle.usd"),
<<<<<<< HEAD
                            # (kaikwan): Other YCB objects are still not working… only the given axis aligned items are working
                            # Error:  Failed to find RigidObject at /primpath
                            # os.path.join(gcu_objects_path, "YCB/Axis_Aligned_Physics/002_master_chef_can.usd"),
                            # os.path.join(gcu_objects_path, "YCB/Axis_Aligned_Physics/007_tuna_fish_can.usd"),
                            # os.path.join(gcu_objects_path, "YCB/Axis_Aligned_Physics/008_pudding_box.usd")
                            # os.path.join(gcu_objects_path, "YCB/Axis_Aligned_Physics/009_gelatin_box.usd")
                            # os.path.join(gcu_objects_path, "YCB/Axis_Aligned_Physics/010_potted_meat_can.usd")
                            # os.path.join(gcu_objects_path, "YCB/Axis_Aligned_Physics/011_banana.usd"),
                            # os.path.join(gcu_objects_path, "YCB/Axis_Aligned_Physics/019_pitcher_base.usd"),
                            # os.path.join(gcu_objects_path, "YCB/Axis_Aligned_Physics/021_bleach_cleanser.usd"),
                            # os.path.join(gcu_objects_path, "YCB/Axis_Aligned_Physics/024_bowl.usd"),
                            # os.path.join(gcu_objects_path, "YCB/Axis_Aligned_Physics/025_mug.usd"),
                            # os.path.join(gcu_objects_path, "YCB/Axis_Aligned_Physics/035_power_drill.usd"),
                            # os.path.join(gcu_objects_path, "YCB/Axis_Aligned_Physics/036_wood_block.usd"),
                            # os.path.join(gcu_objects_path, "YCB/Axis_Aligned_Physics/037_scissors.usd"),
                            # os.path.join(gcu_objects_path, "YCB/Axis_Aligned_Physics/040_large_marker.usd"),
                            # os.path.join(gcu_objects_path, "YCB/Axis_Aligned_Physics/051_large_clamp.usd"),
                            # os.path.join(gcu_objects_path, "YCB/Axis_Aligned_Physics/052_extra_large_clamp.usd"),
                            # os.path.join(gcu_objects_path, "YCB/Axis_Aligned_Physics/061_foam_brick.usd"),
=======
                            os.path.join(gcu_objects_path, "YCB/Axis_Aligned_Physics/007_tuna_fish_can.usd"),
                            os.path.join(gcu_objects_path, "YCB/Axis_Aligned_Physics/008_pudding_box.usd"),
                            os.path.join(gcu_objects_path, "YCB/Axis_Aligned_Physics/009_gelatin_box.usd"),
                            os.path.join(gcu_objects_path, "YCB/Axis_Aligned_Physics/010_potted_meat_can.usd"),
                            os.path.join(gcu_objects_path, "YCB/Axis_Aligned_Physics/011_banana.usd"),
                            os.path.join(gcu_objects_path, "YCB/Axis_Aligned_Physics/019_pitcher_base.usd"),
                            os.path.join(gcu_objects_path, "YCB/Axis_Aligned_Physics/021_bleach_cleanser.usd"),
                            os.path.join(gcu_objects_path, "YCB/Axis_Aligned_Physics/024_bowl.usd"),
                            os.path.join(gcu_objects_path, "YCB/Axis_Aligned_Physics/025_mug.usd"),
                            os.path.join(gcu_objects_path, "YCB/Axis_Aligned_Physics/035_power_drill.usd"),
                            os.path.join(gcu_objects_path, "YCB/Axis_Aligned_Physics/036_wood_block.usd"),
                            os.path.join(gcu_objects_path, "YCB/Axis_Aligned_Physics/037_scissors.usd"),
                            os.path.join(gcu_objects_path, "YCB/Axis_Aligned_Physics/040_large_marker.usd"),
                            os.path.join(gcu_objects_path, "YCB/Axis_Aligned_Physics/051_large_clamp.usd"),
                            os.path.join(gcu_objects_path, "YCB/Axis_Aligned_Physics/052_extra_large_clamp.usd"),
                            os.path.join(gcu_objects_path, "YCB/Axis_Aligned_Physics/061_foam_brick.usd"),
>>>>>>> 9246d43d
                        ],
                        random_choice=True,
                        rigid_props=sim_utils.RigidBodyPropertiesCfg(
                            kinematic_enabled=False,
                            disable_gravity=True,
                        ),
                        # collision_props=sim_utils.CollisionPropertiesCfg(
                        #     collision_enabled=False,
                        # ),
                    ),
                    init_state=RigidObjectCfg.InitialStateCfg(pos=(i / 5.0, 0.0, 2.0)),
                ),
            )


##
# MDP settings
##


@configclass
class CommandsCfg:
    """Command terms for the MDP."""

    pass


@configclass
class ActionsCfg:
    """Action specifications for the MDP."""

    arm_action: ActionTerm | None = None
    gripper_action: ActionTerm | None = None
    packing_action: mdp.PackingAction | None = None


@configclass
class ObservationsCfg:
    """Observation specifications for the MDP."""

    @configclass
    class PolicyCfg(ObsGroup):
        """Observations for policy group."""

        # observation terms (order preserved)
        actions = ObsTerm(func=mdp.last_action)

        def __post_init__(self):
            self.enable_corruption = True
            self.concatenate_terms = True

    # observation groups
    policy: PolicyCfg = PolicyCfg()


@configclass
class EventCfg:
    """Configuration for events."""

    obj_volume = EventTerm(
        func=mdp.object_props,
        params={
            "asset_cfgs": [SceneEntityCfg(f"object{i + 1}") for i in range(num_object_per_env)],
            "num_objects": num_object_per_env,
        },
        mode="startup",
    )

    reset_all = EventTerm(func=mdp.reset_scene_to_default, mode="reset")


@configclass
class RewardsCfg:
    """Reward terms for the MDP."""

    pass


@configclass
class TerminationsCfg:
    """Termination terms for the MDP."""


@configclass
class CurriculumCfg:
    """Curriculum terms for the MDP."""

    pass


@configclass
class GCUCfg:
    num_object_per_env = num_object_per_env


##
# Environment configuration
##


@configclass
class PackEnvCfg(ManagerBasedRLEnvCfg):
    """Configuration for the reach end-effector pose tracking environment."""

    # Scene settings
    scene: PackSceneCfg = PackSceneCfg(num_envs=4096, env_spacing=2.5, replicate_physics=False)
    # Basic settings
    observations: ObservationsCfg = ObservationsCfg()
    actions: ActionsCfg = ActionsCfg()
    commands: CommandsCfg = CommandsCfg()
    # MDP settings
    rewards: RewardsCfg = RewardsCfg()
    terminations: TerminationsCfg = TerminationsCfg()
    events: EventCfg = EventCfg()
    curriculum: CurriculumCfg = CurriculumCfg()
    gcu: GCUCfg = GCUCfg()

    def __post_init__(self):
        """Post initialization."""
        # general settings
        self.decimation = 2
        self.sim.render_interval = self.decimation
        self.episode_length_s = 10.0
        self.viewer.eye = (3.5, 3.5, 3.5)
        # simulation settings
        self.sim.dt = 1.0 / 60.0<|MERGE_RESOLUTION|>--- conflicted
+++ resolved
@@ -29,15 +29,10 @@
 
 gcu_objects_path = os.path.abspath("gcu_objects")
 
-<<<<<<< HEAD
 num_object_per_env = 25
 
 # Spacing between totes
 d = 0.43  # width of tote + gap between totes
-=======
-num_object_per_env = 5
->>>>>>> 9246d43d
-
 
 @configclass
 class PackSceneCfg(InteractiveSceneCfg):
@@ -80,7 +75,6 @@
         prim_path="{ENV_REGEX_NS}/Tote3",
         spawn=sim_utils.UsdFileCfg(
             usd_path=tote_usd_path,
-<<<<<<< HEAD
             rigid_props=sim_utils.RigidBodyPropertiesCfg(kinematic_enabled=True),
         ),
         init_state=AssetBaseCfg.InitialStateCfg(pos=(0.45, 0.5 * d, 0.0)),
@@ -90,8 +84,6 @@
         prim_path="{ENV_REGEX_NS}/Tote4",
         spawn=sim_utils.UsdFileCfg(
             usd_path=tote_usd_path,
-=======
->>>>>>> 9246d43d
             rigid_props=sim_utils.RigidBodyPropertiesCfg(kinematic_enabled=True),
         ),
         init_state=AssetBaseCfg.InitialStateCfg(pos=(0.45, 1.5 * d, 0.0)),
@@ -116,15 +108,10 @@
                     prim_path=f"{{ENV_REGEX_NS}}/Object{i+1}",
                     spawn=sim_utils.MultiUsdFileCfg(
                         usd_path=[
-<<<<<<< HEAD
-=======
-                            os.path.join(gcu_objects_path, "YCB/Axis_Aligned_Physics/002_master_chef_can.usd"),
->>>>>>> 9246d43d
                             os.path.join(gcu_objects_path, "YCB/Axis_Aligned_Physics/003_cracker_box.usd"),
                             os.path.join(gcu_objects_path, "YCB/Axis_Aligned_Physics/004_sugar_box.usd"),
                             os.path.join(gcu_objects_path, "YCB/Axis_Aligned_Physics/005_tomato_soup_can.usd"),
                             os.path.join(gcu_objects_path, "YCB/Axis_Aligned_Physics/006_mustard_bottle.usd"),
-<<<<<<< HEAD
                             # (kaikwan): Other YCB objects are still not working… only the given axis aligned items are working
                             # Error:  Failed to find RigidObject at /primpath
                             # os.path.join(gcu_objects_path, "YCB/Axis_Aligned_Physics/002_master_chef_can.usd"),
@@ -144,24 +131,6 @@
                             # os.path.join(gcu_objects_path, "YCB/Axis_Aligned_Physics/051_large_clamp.usd"),
                             # os.path.join(gcu_objects_path, "YCB/Axis_Aligned_Physics/052_extra_large_clamp.usd"),
                             # os.path.join(gcu_objects_path, "YCB/Axis_Aligned_Physics/061_foam_brick.usd"),
-=======
-                            os.path.join(gcu_objects_path, "YCB/Axis_Aligned_Physics/007_tuna_fish_can.usd"),
-                            os.path.join(gcu_objects_path, "YCB/Axis_Aligned_Physics/008_pudding_box.usd"),
-                            os.path.join(gcu_objects_path, "YCB/Axis_Aligned_Physics/009_gelatin_box.usd"),
-                            os.path.join(gcu_objects_path, "YCB/Axis_Aligned_Physics/010_potted_meat_can.usd"),
-                            os.path.join(gcu_objects_path, "YCB/Axis_Aligned_Physics/011_banana.usd"),
-                            os.path.join(gcu_objects_path, "YCB/Axis_Aligned_Physics/019_pitcher_base.usd"),
-                            os.path.join(gcu_objects_path, "YCB/Axis_Aligned_Physics/021_bleach_cleanser.usd"),
-                            os.path.join(gcu_objects_path, "YCB/Axis_Aligned_Physics/024_bowl.usd"),
-                            os.path.join(gcu_objects_path, "YCB/Axis_Aligned_Physics/025_mug.usd"),
-                            os.path.join(gcu_objects_path, "YCB/Axis_Aligned_Physics/035_power_drill.usd"),
-                            os.path.join(gcu_objects_path, "YCB/Axis_Aligned_Physics/036_wood_block.usd"),
-                            os.path.join(gcu_objects_path, "YCB/Axis_Aligned_Physics/037_scissors.usd"),
-                            os.path.join(gcu_objects_path, "YCB/Axis_Aligned_Physics/040_large_marker.usd"),
-                            os.path.join(gcu_objects_path, "YCB/Axis_Aligned_Physics/051_large_clamp.usd"),
-                            os.path.join(gcu_objects_path, "YCB/Axis_Aligned_Physics/052_extra_large_clamp.usd"),
-                            os.path.join(gcu_objects_path, "YCB/Axis_Aligned_Physics/061_foam_brick.usd"),
->>>>>>> 9246d43d
                         ],
                         random_choice=True,
                         rigid_props=sim_utils.RigidBodyPropertiesCfg(
