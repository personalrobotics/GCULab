--- conflicted
+++ resolved
@@ -98,7 +98,6 @@
 
 ---
 
-<<<<<<< HEAD
 ### Test Placement Agent
 **Command:**
 ```bash
@@ -118,8 +117,6 @@
 
 ---
 
-=======
->>>>>>> a141bbd8
 ## Code Formatting
 
 We use a **pre-commit template** to automatically format your code.
